--- conflicted
+++ resolved
@@ -35,12 +35,10 @@
 };
 var serverStatusTimeout = null;
 
-<<<<<<< HEAD
 // Logging
 
 var log = null;
 
-=======
 /**
  * Run the cluster master
  *
@@ -57,7 +55,6 @@
  * @param {Object} options
  * @api public
  */
->>>>>>> 95b1b894
 function run(opts) {
 
     // Config
